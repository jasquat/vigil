--- conflicted
+++ resolved
@@ -116,7 +116,6 @@
 
     // Map replica URLs to be probed
     for (probe_id, probe) in states.probes.iter() {
-<<<<<<< HEAD
         if probe.status != Status::Maintenance {
             for (node_id, node) in probe.nodes.iter() {
                 if node.mode == Mode::Poll {
@@ -126,39 +125,21 @@
                             //   the replica scan is performed. As this whole operation can take time, \
                             //   it could lock all the pipelines depending on the shared store data \
                             //   (eg. the reporter HTTP API).
-                            replica_list.push(ProbeReplica::Poll(ProbeReplicaPoll {
-                                probe_id: probe_id.to_owned(),
-                                node_id: node_id.to_owned(),
-                                replica_id: replica_id.to_owned(),
-=======
-        for (node_id, node) in probe.nodes.iter() {
-            if node.mode == Mode::Poll {
-                for (replica_id, replica) in node.replicas.iter() {
-                    if let Some(ref replica_url) = replica.url {
-                        // Clone values to scan; this ensure the write lock is not held while \
-                        //   the replica scan is performed. As this whole operation can take time, \
-                        //   it could lock all the pipelines depending on the shared store data \
-                        //   (eg. the reporter HTTP API).
-                        replica_list.push(ProbeReplica::Poll(
-                            ProbeReplicaTarget {
-                                probe_id: probe_id.to_owned(),
-                                node_id: node_id.to_owned(),
-                                replica_id: replica_id.to_owned(),
-                            },
-                            ProbeReplicaPoll {
->>>>>>> 54ea8525
-                                replica_url: replica_url.to_owned(),
-                                http_headers: node.http_headers.to_owned(),
-                                http_method: node.http_method.to_owned(),
-                                http_body: node.http_body.to_owned(),
-                                body_match: node.http_body_healthy_match.to_owned(),
-<<<<<<< HEAD
-                            }));
+                            replica_list.push(ProbeReplica::Poll(
+                                ProbeReplicaTarget {
+                                    probe_id: probe_id.to_owned(),
+                                    node_id: node_id.to_owned(),
+                                    replica_id: replica_id.to_owned(),
+                                },
+                                ProbeReplicaPoll {
+                                    replica_url: replica_url.to_owned(),
+                                    http_headers: node.http_headers.to_owned(),
+                                    http_method: node.http_method.to_owned(),
+                                    http_body: node.http_body.to_owned(),
+                                    body_match: node.http_body_healthy_match.to_owned(),
+                                },
+                            ));
                         }
-=======
-                            },
-                        ));
->>>>>>> 54ea8525
                     }
                 }
             }
@@ -176,7 +157,6 @@
 
     // Map scripts to be probed
     for (probe_id, probe) in states.probes.iter() {
-<<<<<<< HEAD
         if probe.status != Status::Maintenance {
             for (node_id, node) in probe.nodes.iter() {
                 if node.mode == Mode::Script {
@@ -184,31 +164,17 @@
                         if let Some(ref replica_script) = replica.script {
                             // Clone values to scan; this ensure the write lock is not held while \
                             //   the script execution is performed. Same as in `map_poll_replicas()`.
-                            replica_list.push(ProbeReplica::Script(ProbeReplicaScript {
-                                probe_id: probe_id.to_owned(),
-                                node_id: node_id.to_owned(),
-                                replica_id: replica_id.to_owned(),
-                                script: replica_script.to_owned(),
-                            }));
+                            replica_list.push(ProbeReplica::Script(
+                                ProbeReplicaTarget {
+                                    probe_id: probe_id.to_owned(),
+                                    node_id: node_id.to_owned(),
+                                    replica_id: replica_id.to_owned(),
+                                },
+                                ProbeReplicaScript {
+                                    script: replica_script.to_owned(),
+                                },
+                            ));
                         }
-=======
-        for (node_id, node) in probe.nodes.iter() {
-            if node.mode == Mode::Script {
-                for (replica_id, replica) in node.replicas.iter() {
-                    if let Some(ref replica_script) = replica.script {
-                        // Clone values to scan; this ensure the write lock is not held while \
-                        //   the script execution is performed. Same as in `map_poll_replicas()`.
-                        replica_list.push(ProbeReplica::Script(
-                            ProbeReplicaTarget {
-                                probe_id: probe_id.to_owned(),
-                                node_id: node_id.to_owned(),
-                                replica_id: replica_id.to_owned(),
-                            },
-                            ProbeReplicaScript {
-                                script: replica_script.to_owned(),
-                            },
-                        ));
->>>>>>> 54ea8525
                     }
                 }
             }
